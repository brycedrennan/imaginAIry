import logging
from typing import List, Optional

from imaginairy.config import CONTROL_CONFIG_SHORTCUTS
from imaginairy.schema import ControlInput, ImaginePrompt, MaskMode, WeightedPrompt

logger = logging.getLogger(__name__)


def _generate_single_image(
    prompt: ImaginePrompt,
    debug_img_callback=None,
    progress_img_callback=None,
    progress_img_interval_steps=3,
    progress_img_interval_min_s=0.1,
    add_caption=False,
    return_latent=False,
    composition_strength=0.5,
    dtype=None,
    half_mode=None,
):
    import torch.nn
    from PIL import Image, ImageOps
    from pytorch_lightning import seed_everything
    from refiners.foundationals.latent_diffusion.schedulers import DDIM, DPMSolver
    from tqdm import tqdm

    from imaginairy.api import (
        IMAGINAIRY_SAFETY_MODE,
        _generate_composition_image,
        combine_image,
    )
    from imaginairy.enhancers.clip_masking import get_img_mask
    from imaginairy.enhancers.describe_image_blip import generate_caption
    from imaginairy.enhancers.face_restoration_codeformer import enhance_faces
    from imaginairy.enhancers.upscale_realesrgan import upscale_image
    from imaginairy.img_utils import (
        add_caption_to_image,
        pillow_fit_image_within,
        pillow_img_to_torch_image,
        pillow_mask_to_latent_mask,
    )
    from imaginairy.log_utils import (
        ImageLoggingContext,
        log_img,
        log_latent,
    )
    from imaginairy.model_manager import (
        get_diffusion_model_refiners,
        get_model_default_image_size,
    )
    from imaginairy.outpaint import outpaint_arg_str_parse, prepare_image_for_outpaint
    from imaginairy.safety import create_safety_score
    from imaginairy.samplers import SolverName
    from imaginairy.schema import ImagineResult
    from imaginairy.utils import get_device, randn_seeded

    if dtype is None:
        dtype = torch.float16 if half_mode else torch.float32

    get_device()
    clear_gpu_cache()
    prompt = prompt.make_concrete_copy()

    sd = get_diffusion_model_refiners(
        weights_config=prompt.model_weights,
        for_inpainting=prompt.should_use_inpainting
        and prompt.inpaint_method == "finetune",
        dtype=dtype,
    )

    seed_everything(prompt.seed)
    downsampling_factor = 8
    latent_channels = 4
    batch_size = 1

    mask_image = None
    mask_image_orig = None

    def latent_logger(latents):
        progress_latents.append(latents)

    with ImageLoggingContext(
        prompt=prompt,
        model=sd,
        debug_img_callback=debug_img_callback,
        progress_img_callback=progress_img_callback,
        progress_img_interval_steps=progress_img_interval_steps,
        progress_img_interval_min_s=progress_img_interval_min_s,
        progress_latent_callback=latent_logger
        if prompt.collect_progress_latents
        else None,
    ) as lc:
        sd.set_tile_mode(prompt.tile_mode)

        clip_text_embedding = _calc_conditioning(
            positive_prompts=prompt.prompts,
            negative_prompts=prompt.negative_prompt,
            positive_conditioning=prompt.conditioning,
            text_encoder=sd.clip_text_encoder,
        )
        clip_text_embedding = clip_text_embedding.to(device=sd.device, dtype=sd.dtype)

        result_images: dict[str, torch.Tensor | None | Image.Image] = {}
        progress_latents: list[torch.Tensor] = []
        first_step = 0
        mask_grayscale = None

        shape = [
            batch_size,
            latent_channels,
            prompt.height // downsampling_factor,
            prompt.width // downsampling_factor,
        ]

        init_latent = None
        noise_step = None

        control_modes = []
        control_inputs = prompt.control_inputs or []
        control_inputs = control_inputs.copy()

        if control_inputs:
            control_modes = [c.mode for c in prompt.control_inputs]

        if prompt.init_image:
            starting_image = prompt.init_image
            assert prompt.init_image_strength is not None
            first_step = int(prompt.steps * prompt.init_image_strength)
            # noise_step = int((prompt.steps - 1) * prompt.init_image_strength)

            if prompt.mask_prompt:
                mask_image, mask_grayscale = get_img_mask(
                    starting_image, prompt.mask_prompt, threshold=0.1
                )
            elif prompt.mask_image:
                mask_image = prompt.mask_image.convert("L")

            if prompt.outpaint:
                outpaint_kwargs = outpaint_arg_str_parse(prompt.outpaint)
                starting_image, mask_image = prepare_image_for_outpaint(
                    starting_image, mask_image, **outpaint_kwargs
                )

            init_image = pillow_fit_image_within(
                starting_image,
                max_height=prompt.height,
                max_width=prompt.width,
            )
            init_image_t = pillow_img_to_torch_image(init_image)
            init_image_t = init_image_t.to(device=sd.device, dtype=sd.dtype)
            init_latent = sd.lda.encode(init_image_t)

            shape = list(init_latent.shape)

            log_latent(init_latent, "init_latent")

            if mask_image is not None:
                mask_image = pillow_fit_image_within(
                    mask_image,
                    max_height=prompt.height,
                    max_width=prompt.width,
                    convert="L",
                )

                log_img(mask_image, "init mask")

                if prompt.mask_mode == MaskMode.REPLACE:
                    mask_image = ImageOps.invert(mask_image)

                mask_image_orig = mask_image
                log_img(mask_image, "latent_mask")
                pillow_mask_to_latent_mask(
                    mask_image, downsampling_factor=downsampling_factor
                ).to(get_device())
                if prompt.inpaint_method == "controlnet":
                    result_images["control-inpaint"] = mask_image
                    control_inputs.append(
                        ControlInput(mode="inpaint", image=mask_image)
                    )

        seed_everything(prompt.seed)
        assert prompt.seed is not None

        noise = randn_seeded(seed=prompt.seed, size=shape).to(
            get_device(), dtype=sd.dtype
        )
        noised_latent = noise
        controlnets = []

        if control_modes:
            from imaginairy.img_processors.control_modes import CONTROL_MODES

            for control_input in control_inputs:
                if control_input.image_raw is not None:
                    control_image = control_input.image_raw
                elif control_input.image is not None:
                    control_image = control_input.image
                control_image = control_image.convert("RGB")
                log_img(control_image, "control_image_input")
                control_image_input = pillow_fit_image_within(
                    control_image,
                    max_height=prompt.height,
                    max_width=prompt.width,
                )
                if control_input.mode == "inpaint":
                    control_image_input = ImageOps.invert(control_image_input)

                control_image_input_t = pillow_img_to_torch_image(control_image_input)
                control_image_input_t = control_image_input_t.to(get_device())

                if control_input.image_raw is None:
                    control_prep_function = CONTROL_MODES[control_input.mode]
                    if control_input.mode == "inpaint":
                        control_image_t = control_prep_function(  # type: ignore
                            control_image_input_t, init_image_t
                        )
                    else:
                        control_image_t = control_prep_function(control_image_input_t)  # type: ignore
                else:
                    control_image_t = (control_image_input_t + 1) / 2

                control_image_disp = control_image_t * 2 - 1
                result_images[f"control-{control_input.mode}"] = control_image_disp
                log_img(control_image_disp, "control_image")

                if len(control_image_t.shape) == 3:
                    raise ValueError("Control image must be 4D")

                if control_image_t.shape[1] != 3:
                    raise ValueError("Control image must have 3 channels")

                if (
                    control_input.mode != "inpaint"
                    and control_image_t.min() < 0
                    or control_image_t.max() > 1
                ):
                    msg = f"Control image must be in [0, 1] but we received {control_image_t.min()} and {control_image_t.max()}"
                    raise ValueError(msg)

                if control_image_t.max() == control_image_t.min():
                    msg = f"No control signal found in control image {control_input.mode}."
                    raise ValueError(msg)

                control_config = CONTROL_CONFIG_SHORTCUTS.get(control_input.mode, None)
                if not control_config:
                    msg = f"Unknown control mode: {control_input.mode}"
                    raise ValueError(msg)
                from refiners.foundationals.latent_diffusion import SD1ControlnetAdapter

                controlnet = SD1ControlnetAdapter(  # type: ignore
                    name=control_input.mode,
                    target=sd.unet,  # type: ignore
                    weights_location=control_config.weights_location,
                )
                controlnet.set_scale(control_input.strength)

                controlnets.append((controlnet, control_image_t))

        if prompt.allow_compose_phase:
            cutoff_size = get_model_default_image_size(prompt.model_architecture)
            cutoff_size = (int(cutoff_size[0] * 1.30), int(cutoff_size[1] * 1.30))
            compose_kwargs = {
                "prompt": prompt,
                "target_height": prompt.height,
                "target_width": prompt.width,
                "cutoff": cutoff_size,
                "dtype": dtype,
            }

            if prompt.init_image:
<<<<<<< HEAD
                comp_image, comp_img_orig = _generate_composition_image(
                    prompt=prompt,
                    target_height=init_image.height,
                    target_width=init_image.width,
                    cutoff=get_model_default_image_size(prompt.model),
                    composition_strength=composition_strength,
                    dtype=dtype,
                )
            else:
                comp_image, comp_img_orig = _generate_composition_image(
                    prompt=prompt,
                    target_height=prompt.height,
                    target_width=prompt.width,
                    cutoff=get_model_default_image_size(prompt.model),
                    composition_strength=composition_strength,
                    dtype=dtype,
=======
                compose_kwargs.update(
                    {
                        "target_height": init_image.height,
                        "target_width": init_image.width,
                    }
>>>>>>> 62de446a
                )
            comp_image, comp_img_orig = _generate_composition_image(**compose_kwargs)

            if comp_image is not None:
                result_images["composition"] = comp_img_orig
                result_images["composition-upscaled"] = comp_image
                composition_strength = composition_strength
                first_step = int((prompt.steps) * composition_strength)
                noise_step = int((prompt.steps - 1) * composition_strength)
                log_img(comp_img_orig, "comp_image")
                log_img(comp_image, "comp_image_upscaled")
                comp_image_t = pillow_img_to_torch_image(comp_image)
                comp_image_t = comp_image_t.to(sd.device, dtype=sd.dtype)
                init_latent = sd.lda.encode(comp_image_t)

        for controlnet, control_image_t in controlnets:
            controlnet.set_controlnet_condition(
                control_image_t.to(device=sd.device, dtype=sd.dtype)
            )
            controlnet.inject()
        if prompt.solver_type.lower() == SolverName.DPMPP:
            sd.scheduler = DPMSolver(num_inference_steps=prompt.steps)
        elif prompt.solver_type.lower() == SolverName.DDIM:
            sd.scheduler = DDIM(num_inference_steps=prompt.steps)
        else:
            msg = f"Unknown solver type: {prompt.solver_type}"
            raise ValueError(msg)
        sd.scheduler.to(device=sd.device, dtype=sd.dtype)
        sd.set_num_inference_steps(prompt.steps)

        if hasattr(sd, "mask_latents") and mask_image is not None:
            sd.set_inpainting_conditions(
                target_image=init_image,
                mask=ImageOps.invert(mask_image),
                latents_size=shape[-2:],
            )

        if init_latent is not None:
            noise_step = noise_step if noise_step is not None else first_step
            if first_step >= len(sd.steps):
                noised_latent = init_latent
            else:
                noised_latent = sd.scheduler.add_noise(
                    x=init_latent, noise=noise, step=sd.steps[noise_step]
                )

        x = noised_latent
        x = x.to(device=sd.device, dtype=sd.dtype)

        # if "cuda" in str(sd.lda.device):
        #     sd.lda.to("cpu")
        clear_gpu_cache()
        # print(f"moving unet to {sd.device}")
        # sd.unet.to(device=sd.device, dtype=sd.dtype)
        for step in tqdm(sd.steps[first_step:], bar_format="    {l_bar}{bar}{r_bar}"):
            log_latent(x, "noisy_latent")
            x = sd(
                x,
                step=step,
                clip_text_embedding=clip_text_embedding,
                condition_scale=prompt.prompt_strength,
            )

        clear_gpu_cache()

        logger.debug("Decoding image")
        if x.device != sd.lda.device:
            sd.lda.to(x.device)
        clear_gpu_cache()
        gen_img = sd.lda.decode_latents(x)

        if mask_image_orig and init_image:
            result_images["pre-reconstitution"] = gen_img
            mask_final = mask_image_orig.copy()
            # mask_final = ImageOps.invert(mask_final)

            log_img(mask_final, "reconstituting mask")
            # gen_img = Image.composite(gen_img, init_image, mask_final)
            gen_img = combine_image(
                original_img=init_image,
                generated_img=gen_img,
                mask_img=mask_final,
            )
            log_img(gen_img, "reconstituted image")

        upscaled_img = None
        rebuilt_orig_img = None

        if add_caption:
            caption = generate_caption(gen_img)
            logger.info(f"Generated caption: {caption}")

        with lc.timing("safety-filter"):
            safety_score = create_safety_score(
                gen_img,
                safety_mode=IMAGINAIRY_SAFETY_MODE,
            )
        if safety_score.is_filtered:
            progress_latents.clear()
        if not safety_score.is_filtered:
            if prompt.fix_faces:
                logger.info("Fixing 😊 's in 🖼  using CodeFormer...")
                with lc.timing("face enhancement"):
                    gen_img = enhance_faces(gen_img, fidelity=prompt.fix_faces_fidelity)
            if prompt.upscale:
                logger.info("Upscaling 🖼  using real-ESRGAN...")
                with lc.timing("upscaling"):
                    upscaled_img = upscale_image(gen_img)

            # put the newly generated patch back into the original, full-size image
            if prompt.mask_modify_original and mask_image_orig and starting_image:
                logger.info("Combining inpainting with original image...")
                img_to_add_back_to_original = upscaled_img if upscaled_img else gen_img
                rebuilt_orig_img = combine_image(
                    original_img=starting_image,
                    generated_img=img_to_add_back_to_original,
                    mask_img=mask_image_orig,
                )

            if prompt.caption_text:
                caption_text = prompt.caption_text.format(prompt=prompt.prompt_text)
                add_caption_to_image(gen_img, caption_text)

        # todo: do something smarter
        result_images.update(
            {
                "upscaled": upscaled_img,
                "modified_original": rebuilt_orig_img,
                "mask_binary": mask_image_orig,
                "mask_grayscale": mask_grayscale,
            }
        )

        result = ImagineResult(
            img=gen_img,
            prompt=prompt,
            is_nsfw=safety_score.is_nsfw,
            safety_score=safety_score,
            result_images=result_images,
            timings=lc.get_timings(),
            progress_latents=[],  # todo
        )

        _most_recent_result = result
        if result.timings:
            logger.info(f"Image Generated. Timings: {result.timings_str()}")
        for controlnet, _ in controlnets:
            controlnet.eject()
        clear_gpu_cache()
        return result


def _prompts_to_embeddings(prompts, text_encoder):
    import torch

    if not prompts:
        prompts = [WeightedPrompt(text="")]

    total_weight = sum(wp.weight for wp in prompts)
    if str(text_encoder.device) == "cpu":
        text_encoder = text_encoder.to(dtype=torch.float32)
    conditioning = sum(
        text_encoder(wp.text) * (wp.weight / total_weight) for wp in prompts
    )

    return conditioning


def _calc_conditioning(
    positive_prompts: Optional[List[WeightedPrompt]],
    negative_prompts: Optional[List[WeightedPrompt]],
    positive_conditioning,
    text_encoder,
):
    import torch

    from imaginairy.log_utils import log_conditioning

    # need to expand if doing batches
    neutral_conditioning = _prompts_to_embeddings(negative_prompts, text_encoder)
    log_conditioning(neutral_conditioning, "neutral conditioning")

    if positive_conditioning is None:
        positive_conditioning = _prompts_to_embeddings(positive_prompts, text_encoder)
    log_conditioning(positive_conditioning, "positive conditioning")

    clip_text_embedding = torch.cat(
        tensors=(neutral_conditioning, positive_conditioning), dim=0
    )
    return clip_text_embedding


def clear_gpu_cache():
    import gc

    import torch

    gc.collect()
    if torch.cuda.is_available():
        torch.cuda.empty_cache()<|MERGE_RESOLUTION|>--- conflicted
+++ resolved
@@ -265,34 +265,16 @@
                 "target_height": prompt.height,
                 "target_width": prompt.width,
                 "cutoff": cutoff_size,
+                "composition_strength": composition_strength,
                 "dtype": dtype,
             }
 
             if prompt.init_image:
-<<<<<<< HEAD
-                comp_image, comp_img_orig = _generate_composition_image(
-                    prompt=prompt,
-                    target_height=init_image.height,
-                    target_width=init_image.width,
-                    cutoff=get_model_default_image_size(prompt.model),
-                    composition_strength=composition_strength,
-                    dtype=dtype,
-                )
-            else:
-                comp_image, comp_img_orig = _generate_composition_image(
-                    prompt=prompt,
-                    target_height=prompt.height,
-                    target_width=prompt.width,
-                    cutoff=get_model_default_image_size(prompt.model),
-                    composition_strength=composition_strength,
-                    dtype=dtype,
-=======
                 compose_kwargs.update(
                     {
                         "target_height": init_image.height,
                         "target_width": init_image.width,
                     }
->>>>>>> 62de446a
                 )
             comp_image, comp_img_orig = _generate_composition_image(**compose_kwargs)
 
